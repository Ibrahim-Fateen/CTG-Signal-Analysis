import numpy as np


class Component:
    def __init__(self, time, fetal_heart_rate, uterine_contraction):
        """
        Initialize a component of CTG signal

        Parameters:
        -----------
        time : numpy.ndarray
            Time values for the component
        fetal_heart_rate : numpy.ndarray
            Fetal Heart Rate values
        uterine_contraction : numpy.ndarray
            Uterine Contraction values
        """
        self.time = time
        self.fetal_heart_rate = fetal_heart_rate
        self.uterine_contraction = uterine_contraction

    def calculate_fhr_baseline(self):
        """
        Calculate the Fetal Heart Rate baseline for the component

        Returns:
        --------
        float
            Average baseline FHR
        """
        # Typical baseline FHR is between 110-160 bpm
        # Use median to reduce impact of extreme values
        return np.median(self.fetal_heart_rate)

    def diagnose_condition(self, analysis_results):
        """
        Diagnose the infant's condition based on analysis results

        Parameters:
        -----------
        analysis_results : dict
            Dictionary of analysis results

        Returns:
        --------
        str
            Diagnostic interpretation
        """
        # Diagnostic criteria based on CTG parameters
        # These are simplified and should be validated by medical professionals

        # Check baseline
        baseline = self.calculate_fhr_baseline()
        baseline_status = self._assess_baseline(baseline)

        # Variability assessment
        short_term_var = analysis_results['Short Term Variability']
        long_term_var = analysis_results['Long Term Variability']
        variability_status = self._assess_variability(short_term_var, long_term_var)

        # Acceleration and deceleration assessment
        acceleration_status = self._assess_accelerations(
            analysis_results['Accelerations'],
            analysis_results['Late Accelerations']
        )

        deceleration_status = self._assess_decelerations(
            analysis_results['Decelerations'],
            analysis_results['Early Decelerations'],
            analysis_results['Variable Decelerations']
        )

        # Combine assessments
        overall_status = self._combine_assessments(
            baseline_status,
            variability_status,
            acceleration_status,
            deceleration_status
        )

        return {
            'Baseline': baseline_status,
            'Variability': variability_status,
            'Accelerations': acceleration_status,
            'Decelerations': deceleration_status,
            'Overall': overall_status
        }

    def _assess_baseline(self, baseline):
        """
        Assess FHR baseline

        Parameters:
        -----------
        baseline : float
            Calculated baseline FHR

        Returns:
        --------
        str
            Baseline assessment
        """
        if 110 <= baseline <= 160:
            return "Normal"
        elif baseline < 110:
            return "Bradycardia"
        else:
            return "Tachycardia"

    def _assess_variability(self, short_term_var, long_term_var):
        """
        Assess FHR variability

        Parameters:
        -----------
        short_term_var : float
            Short-term variability value
        long_term_var : float
            Long-term variability value

        Returns:
        --------
        str
            Variability assessment
        """
        # Criteria for variability can vary, these are simplified
        if short_term_var > 5 and long_term_var < 10:
            return "Good Variability"
        elif short_term_var < 3:
            return "Reduced Variability"
        else:
            return "Moderate Variability"

    def _assess_accelerations(self, has_accelerations, has_late_accelerations):
        """
        Assess accelerations

        Parameters:
        -----------
        has_accelerations : bool
            Presence of accelerations
        has_late_accelerations : bool
            Presence of late accelerations

        Returns:
        --------
        str
            Acceleration assessment
        """
        if has_accelerations and not has_late_accelerations:
            return "Normal Accelerations"
        elif has_late_accelerations:
            return "Concerning Late Accelerations"
        else:
            return "Absent Accelerations"

    def _assess_decelerations(self, has_decelerations, has_early_decelerations, has_variable_decelerations):
        """
        Assess decelerations

        Parameters:
        -----------
        has_decelerations : bool
            Presence of decelerations
        has_early_decelerations : bool
            Presence of early decelerations
        has_variable_decelerations : bool
            Presence of variable decelerations

        Returns:
        --------
        str
            Deceleration assessment
        """
        if not has_decelerations:
            return "No Decelerations"
        elif has_early_decelerations:
            return "Early Decelerations (Usually Benign)"
        elif has_variable_decelerations:
            return "Variable Decelerations (Requires Attention)"
        else:
            return "Concerning Decelerations"

    def _combine_assessments(self, baseline_status, variability_status, acceleration_status, deceleration_status):
        """
        Combine individual assessments into overall condition

        Parameters:
        -----------
        baseline_status : str
            Baseline assessment
        variability_status : str
            Variability assessment
        acceleration_status : str
            Acceleration assessment
        deceleration_status : str
            Deceleration assessment

        Returns:
        --------
        str
            Overall condition assessment
        """
        # This is a simplified assessment algorithm
        concerning_factors = [
            baseline_status != "Normal",
            variability_status == "Reduced Variability",
            acceleration_status == "Concerning Late Accelerations",
            deceleration_status != "No Decelerations"
        ]

        # Count concerning factors
        concern_count = sum(concerning_factors)

        if concern_count == 0:
            return "Normal Fetal Condition"
        elif concern_count <= 1:
            return "Mild Concerns"
        elif concern_count <= 3:
            return "Moderate Concerns"
        else:
            return "Significant Concerns"

    def get_analysis_results(self):
        """
        Compile analysis results for the component

        Returns:
        --------
        dict
            Dictionary of analysis results
        """
        events = self.detect_events()

        # Include baseline calculation
        baseline = self.calculate_fhr_baseline()

        analysis_results = {
            'FHR Baseline': baseline,
            'Short Term Variability': self.calculate_short_term_variability(),
            'Long Term Variability': self.calculate_long_term_variability(),
            'Accelerations': len(events['accelerations']) > 0,
            'Late Accelerations': False,  # Placeholder
            'Decelerations': len(events['decelerations']) > 0,
            'Early Decelerations': len(events['early_decelerations']) > 0,
            'Variable Decelerations': len(events['variable_decelerations']) > 0,
            'Prolonged Decelerations': False  # Placeholder
        }

        # Add diagnosis column
        analysis_results['Results'] = self.diagnose_condition(analysis_results)

        return analysis_results

    def detect_events(self):
        """
        Detect comprehensive events in the signal

        Returns:
        --------
        dict
            Dictionary of event regions
        """
        return {
            'accelerations': self._detect_accelerations(),
            'decelerations': self._detect_decelerations(),
            'early_decelerations': self._detect_early_decelerations(),
            'late_decelerations': self._detect_late_decelerations(),
            'variable_decelerations': self._detect_variable_decelerations()
        }

    def _detect_accelerations(self, threshold_high=160, min_duration=15, max_duration=120, min_amplitude=15):
        """
        Detect non-overlapping acceleration regions according to CTG definition

        Parameters:
        -----------
        threshold_high : float, optional
            Upper threshold for acceleration (default: 160 bpm)
        min_duration : float, optional
            Minimum duration of acceleration (default: 15 seconds)
        max_duration : float, optional
            Maximum duration of acceleration (default: 120 seconds)
        min_amplitude : float, optional
            Minimum amplitude increase (default: 15 bpm)

        Returns:
        --------
        list
            List of non-overlapping (start_time, end_time) tuples for accelerations
        """
        accelerations = []
        baseline = np.median(self.fetal_heart_rate)
        last_end_time = float('-inf')  # Track the end time of the last acceleration

        for i in range(len(self.fetal_heart_rate) - 1):
            # Skip if this potential acceleration starts before the last one ended
            if self.time[i] < last_end_time:
                continue

            # Check if current point meets acceleration criteria
            if (self.fetal_heart_rate[i] > threshold_high and
                    self.fetal_heart_rate[i] - baseline >= min_amplitude):

                # Find the end of the acceleration
                j = i + 1
                while (j < len(self.fetal_heart_rate) and
                       self.fetal_heart_rate[j] > threshold_high and
                       self.fetal_heart_rate[j] - baseline >= min_amplitude):
                    j += 1

                # Calculate duration
                duration = self.time[j - 1] - self.time[i]

                # Check if acceleration meets duration criteria
                if min_duration <= duration < max_duration:
                    accelerations.append((self.time[i], self.time[j - 1]))
                    last_end_time = self.time[j - 1]

                # Move index to continue searching
                i = j - 1

        return accelerations

<<<<<<< HEAD
    def _detect_decelerations(self, threshold_low=110, min_duration=15, max_duration=120, min_amplitude=15):
        """
        Detect deceleration regions according to CTG definition
=======
    def _detect_decelerations(self, threshold_low=110, min_duration=15):
        """
        Detect deceleration regions.
>>>>>>> 38f1ba5f

        Parameters:
        -----------
        threshold_low : float, optional
<<<<<<< HEAD
            Lower threshold for decelerations (default: 110 bpm)
        min_duration : float, optional
            Minimum duration of deceleration (default: 15 seconds)
        max_duration : float, optional
            Maximum duration of deceleration (default: 120 seconds)
        min_amplitude : float, optional
            Minimum amplitude decrease (default: 15 bpm)
=======
            Lower threshold for decelerations (default: 110 bpm).
        min_duration : float, optional
            Minimum duration for a deceleration to be considered valid (default: 15 seconds).
>>>>>>> 38f1ba5f

        Returns:
        --------
        list
<<<<<<< HEAD
            List of non-overlapping (start_time, end_time) tuples for decelerations
        """
        decelerations = []
        baseline = np.median(self.fetal_heart_rate)
        last_end_time = float('-inf')  # Track the end time of the last deceleration

        for i in range(len(self.fetal_heart_rate) - 1):
            # Skip if this potential deceleration starts before the last one ended
            if self.time[i] < last_end_time:
                continue

            # Check if current point meets deceleration criteria
            if (self.fetal_heart_rate[i] < threshold_low and
                    baseline - self.fetal_heart_rate[i] >= min_amplitude):

                # Find the end of the deceleration
                j = i + 1
                while (j < len(self.fetal_heart_rate) and
                       self.fetal_heart_rate[j] < threshold_low and
                       baseline - self.fetal_heart_rate[j] >= min_amplitude):
                    j += 1

                # Calculate duration
                duration = self.time[j - 1] - self.time[i]

                # Check if deceleration meets duration criteria
                if min_duration <= duration < max_duration:
                    decelerations.append((self.time[i], self.time[j - 1]))
                    last_end_time = self.time[j - 1]

                # Move index to continue searching
                i = j - 1
=======
            List of (start_time, end_time) tuples for decelerations.
        """
        decelerations = []
        in_deceleration = False
        decel_start = None

        for i in range(1, len(self.fetal_heart_rate)):
            # Check if current point is below the threshold
            if self.fetal_heart_rate[i] < threshold_low:
                if not in_deceleration:
                    # Start of deceleration
                    in_deceleration = True
                    decel_start = self.time[i]

                # Handle the case of the end of the signal
                if i == len(self.fetal_heart_rate) - 1:
                    decel_end = self.time[i]
                    if decel_end - decel_start >= min_duration:
                        decelerations.append((decel_start, decel_end))

            elif in_deceleration:
                # End of deceleration
                decel_end = self.time[i]
                if decel_end - decel_start >= min_duration:
                    decelerations.append((decel_start, decel_end))

                in_deceleration = False
                decel_start = None
>>>>>>> 38f1ba5f

        return decelerations


    def _detect_early_decelerations(self):
        """
        Detect early deceleration regions

        Returns:
        --------
        list
            List of (start_time, end_time) tuples for early decelerations
        """
        # Placeholder for more sophisticated early deceleration detection
        # Would typically involve correlation with uterine contractions
        return []

    def _detect_late_decelerations(self):
        """
        Detect late deceleration regions

        Returns:
        --------
        list
            List of (start_time, end_time) tuples for late decelerations
        """
        # Placeholder for more sophisticated late deceleration detection
        # Would typically involve specific pattern relative to contractions
        return []

    def _detect_variable_decelerations(self):
        """
        Detect variable deceleration regions

        Returns:
        --------
        list
            List of (start_time, end_time) tuples for variable decelerations
        """
        # Placeholder for more sophisticated variable deceleration detection
        # Would involve analyzing rapid changes in FHR
        return []

    def calculate_short_term_variability(self):
        """
        Calculate short term variability of FHR

        Returns:
        --------
        float
            Short term variability value
        """
        # Placeholder for more sophisticated variability calculation
        rr_intervals = [60000 / bpm for bpm in self.fetal_heart_rate]  # 60000 ms in a minute
        differences = np.abs(np.diff(rr_intervals))  # sbsolute differences
        stv = np.mean(differences)  # mean of the differences
        return stv
        # return np.std(self.fetal_heart_rate)

    def calculate_long_term_variability(self , window_size = 5):
        """
        Calculate long term variability of FHR

        Returns:
        --------
        float
            Long term variability value
        """
        # Placeholder for more sophisticated variability calculation
        ltv_values = []
        for i in range(0, len(self.fetal_heart_rate), window_size):
            window = self.fetal_heart_rate[i:i + window_size] # window_size: number of samples per window
            if len(window) > 1:
                ltv_values.append(np.std(window))  # standard deviation of each window
        return np.mean(ltv_values) if ltv_values else 0
        # return np.std(self.fetal_heart_rate)<|MERGE_RESOLUTION|>--- conflicted
+++ resolved
@@ -322,20 +322,13 @@
 
         return accelerations
 
-<<<<<<< HEAD
     def _detect_decelerations(self, threshold_low=110, min_duration=15, max_duration=120, min_amplitude=15):
         """
         Detect deceleration regions according to CTG definition
-=======
-    def _detect_decelerations(self, threshold_low=110, min_duration=15):
-        """
-        Detect deceleration regions.
->>>>>>> 38f1ba5f
 
         Parameters:
         -----------
         threshold_low : float, optional
-<<<<<<< HEAD
             Lower threshold for decelerations (default: 110 bpm)
         min_duration : float, optional
             Minimum duration of deceleration (default: 15 seconds)
@@ -343,16 +336,10 @@
             Maximum duration of deceleration (default: 120 seconds)
         min_amplitude : float, optional
             Minimum amplitude decrease (default: 15 bpm)
-=======
-            Lower threshold for decelerations (default: 110 bpm).
-        min_duration : float, optional
-            Minimum duration for a deceleration to be considered valid (default: 15 seconds).
->>>>>>> 38f1ba5f
 
         Returns:
         --------
         list
-<<<<<<< HEAD
             List of non-overlapping (start_time, end_time) tuples for decelerations
         """
         decelerations = []
@@ -385,39 +372,8 @@
 
                 # Move index to continue searching
                 i = j - 1
-=======
-            List of (start_time, end_time) tuples for decelerations.
-        """
-        decelerations = []
-        in_deceleration = False
-        decel_start = None
-
-        for i in range(1, len(self.fetal_heart_rate)):
-            # Check if current point is below the threshold
-            if self.fetal_heart_rate[i] < threshold_low:
-                if not in_deceleration:
-                    # Start of deceleration
-                    in_deceleration = True
-                    decel_start = self.time[i]
-
-                # Handle the case of the end of the signal
-                if i == len(self.fetal_heart_rate) - 1:
-                    decel_end = self.time[i]
-                    if decel_end - decel_start >= min_duration:
-                        decelerations.append((decel_start, decel_end))
-
-            elif in_deceleration:
-                # End of deceleration
-                decel_end = self.time[i]
-                if decel_end - decel_start >= min_duration:
-                    decelerations.append((decel_start, decel_end))
-
-                in_deceleration = False
-                decel_start = None
->>>>>>> 38f1ba5f
 
         return decelerations
-
 
     def _detect_early_decelerations(self):
         """
